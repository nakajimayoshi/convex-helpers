{
  "name": "convex-helpers-base",
  "private": "true",
  "description": "Home to [packages](./packages/) to complement the official convex package.",
  "scripts": {
    "dev": "npm-run-all --parallel dev:backend dev:frontend",
    "build": "tsc && vite build",
    "dev:backend": "convex dev",
    "dev:frontend": "vite",
    "predev": "convex dev --until-success",
    "test": "vitest"
  },
  "dependencies": {
    "classnames": "^2.3.2",
    "convex": "^1.6.2",
    "convex-helpers": "file:packages/convex-helpers",
<<<<<<< HEAD
    "hono": "^3.11.8",
    "react": "^17.0.2",
    "react-dom": "^17.0.2",
    "zod": "^3.22.4"
=======
    "hono": "^3.0.3",
    "react": "^18.0.0",
    "react-dom": "^18.0.0",
    "vitest": "^0.28.4",
    "zod": "^3.20.2"
>>>>>>> acc8c1ba
  },
  "devDependencies": {
    "@testing-library/react": "^12.1.5",
    "@types/babel__core": "^7.20.0",
    "@types/react": "^18.0.0",
    "@types/react-dom": "^18.0.0",
    "@vitejs/plugin-react": "^1.3.1",
    "jsdom": "^23.0.0",
    "npm-run-all": "^4.1.5",
    "typescript": "~4.8.4",
    "vite": "^4.1.1",
    "vitest": "^1.0.4"
  }
}<|MERGE_RESOLUTION|>--- conflicted
+++ resolved
@@ -14,18 +14,10 @@
     "classnames": "^2.3.2",
     "convex": "^1.6.2",
     "convex-helpers": "file:packages/convex-helpers",
-<<<<<<< HEAD
     "hono": "^3.11.8",
-    "react": "^17.0.2",
-    "react-dom": "^17.0.2",
-    "zod": "^3.22.4"
-=======
-    "hono": "^3.0.3",
     "react": "^18.0.0",
     "react-dom": "^18.0.0",
-    "vitest": "^0.28.4",
     "zod": "^3.20.2"
->>>>>>> acc8c1ba
   },
   "devDependencies": {
     "@testing-library/react": "^12.1.5",

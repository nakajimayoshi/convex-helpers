import { Value } from "convex/values";
import {
  DataModelFromSchemaDefinition,
  DocumentByName,
  GenericDataModel,
  GenericDatabaseReader,
  IndexNames,
  NamedTableInfo,
  SchemaDefinition,
  TableNamesInDataModel,
} from "convex/server";
import { getIndexFields, ReflectDatabaseReader, stream, streamIndexRange } from "./stream.js";

export type IndexKey = Value[];

export type PageRequest<
  DataModel extends GenericDataModel,
  T extends TableNamesInDataModel<DataModel>,
> = {
  /** Request a page of documents from this table. */
  table: T;
  /** Where the page starts. Default or empty array is the start of the table. */
  startIndexKey?: IndexKey;
  /** Whether the startIndexKey is inclusive. Default is false. */
  startInclusive?: boolean;
  /** Where the page ends. If provided, all documents up to this key will be
   * included, if possible. targetMaxRows will be ignored (but absoluteMaxRows
   * will not). This ensures adjacent pages stay adjacent, even as they grow.
   * An empty array means the end of the table.
   */
  endIndexKey?: IndexKey;
  /** Whether the endIndexKey is inclusive. Default is true.*/
  endInclusive?: boolean;
  /** Maximum number of rows to return, as long as endIndexKey is not provided.
   * Default is 100.
   */
  targetMaxRows?: number;
  /** Absolute maximum number of rows to return, even if endIndexKey is
   * provided. Use this to prevent a single page from growing too large, but
   * watch out because gaps can form between pages.
   * Default is unlimited.
   */
  absoluteMaxRows?: number;
  /** Whether the index is walked in ascending or descending order. Default is
   * ascending.
   */
  order?: "asc" | "desc";
  /** Which index to walk.
   * Default is by_creation_time.
   */
  index?: IndexNames<NamedTableInfo<DataModel, T>>;
  /** If index is not by_creation_time or by_id,
   * you need to provide the index fields, either directly or from the schema.
   * schema can be found with
   * `import schema from "./schema";`
   */
  schema?: SchemaDefinition<any, boolean>;
  /** The fields of the index, if you specified an index and not a schema. */
  indexFields?: string[];
};

export type PageResponse<
  DataModel extends GenericDataModel,
  T extends TableNamesInDataModel<DataModel>,
> = {
  /** Page of documents in the table.
   * Order is by the `index`, possibly reversed by `order`.
   */
  page: DocumentByName<DataModel, T>[];
  /** hasMore is true if this page did not exhaust the queried range.*/
  hasMore: boolean;
  /** indexKeys[i] is the index key for the document page[i].
   * indexKeys can be used as `startIndexKey` or `endIndexKey` to fetch pages
   * relative to this one.
   */
  indexKeys: IndexKey[];
};

/**
 * Get a single page of documents from a table.
 * See examples in README.
 * @param ctx A ctx from a query or mutation context.
 * @param request What page to get.
 * @returns { page, hasMore, indexKeys }.
 */
export async function getPage<
  DataModel extends GenericDataModel,
  T extends TableNamesInDataModel<DataModel>,
>(
  ctx: { db: GenericDatabaseReader<DataModel> },
  request: PageRequest<DataModel, T>,
): Promise<PageResponse<DataModel, T>> {
  const absoluteMaxRows = request.absoluteMaxRows ?? Infinity;
  const targetMaxRows = request.targetMaxRows ?? DEFAULT_TARGET_MAX_ROWS;
  const absoluteLimit = request.endIndexKey
    ? absoluteMaxRows
    : Math.min(absoluteMaxRows, targetMaxRows);
  const page: DocumentByName<DataModel, T>[] = [];
  const indexKeys: IndexKey[] = [];
  const stream = streamQuery(ctx, request);
  for await (const [doc, indexKey] of stream) {
    if (page.length >= absoluteLimit) {
      return {
        page,
        hasMore: true,
        indexKeys,
      };
    }
    page.push(doc);
    indexKeys.push(indexKey);
  }
  return {
    page,
    hasMore: false,
    indexKeys,
  };
}

export async function* streamQuery<
  DataModel extends GenericDataModel,
  T extends TableNamesInDataModel<DataModel>,
>(
  ctx: { db: GenericDatabaseReader<DataModel> },
  request: Omit<PageRequest<DataModel, T>, "targetMaxRows" | "absoluteMaxRows">,
): AsyncGenerator<[DocumentByName<DataModel, T>, IndexKey]> {
  const index = request.index ?? "by_creation_time";
  const indexFields = getIndexFields(request.table, request.index as any, request.schema);
  const startIndexKey = request.startIndexKey ?? [];
  const endIndexKey = request.endIndexKey ?? [];
  const startInclusive = request.startInclusive ?? false;
  const order = request.order === "desc" ? "desc" : "asc";
  const endInclusive = request.endInclusive ?? true;
  if (
    indexFields.length < startIndexKey.length ||
    indexFields.length < endIndexKey.length
  ) {
    throw new Error("Index key length exceeds index fields length");
  }
  const bounds = {
    lowerBound: order === "asc" ? startIndexKey : endIndexKey,
    lowerBoundInclusive: order === "asc" ? startInclusive : endInclusive,
    upperBound: order === "asc" ? endIndexKey : startIndexKey,
    upperBoundInclusive: order === "asc" ? endInclusive : startInclusive,
  };
  const stream = streamIndexRange(ctx.db as any, request.schema as any, request.table, index as any, bounds, order).iterWithKeys();
  for await (const [doc, indexKey] of stream) {
    yield [doc, indexKey];
  }
}

/**
 * Simpified version of `getPage` that you can use for one-off queries that
 * don't need to be reactive.
 *
 * These two queries are roughly equivalent:
 *
 * ```ts
 * await db.query(table)
 *  .withIndex(index, q=>q.eq(field, value))
 *  .order("desc")
 *  .paginate(opts)
 *
 * await paginator(db, schema)
 *   .query(table)
 *   .withIndex(index, q=>q.eq(field, value))
 *   .order("desc")
 *   .paginate(opts)
 * ```
 *
 * Differences:
 *
 * - `paginator` does not automatically track the end of the page for when
 *   the query reruns. The standard `paginate` call will record the end of the page,
 *   so a client can have seamless reactive pagination. To pin the end of the page,
 *   you can use the `endCursor` option. This does not happen automatically.
 *   Read more [here](https://stack.convex.dev/pagination#stitching-the-pages-together)
 * - `paginator` can be called multiple times in a query or mutation,
 *   and within Convex components.
 * - Cursors are not encrypted.
 * - `.filter()` and the `filter()` convex-helper are not supported.
 *   Filter the returned `page` in TypeScript instead.
 * - System tables like _storage and _scheduled_functions are not supported.
 * - Having a schema is required.
 *
 * @argument opts.cursor Where to start the page. This should come from
 * `continueCursor` in the previous page.
 * @argument opts.endCursor Where to end the page. This should from from
 * `continueCursor` in the *current* page.
 * If not provided, the page will end when it reaches `options.opts.numItems`.
 * @argument options.schema If you use an index that is not by_creation_time
 * or by_id, you need to provide the schema.
 */
export function paginator<Schema extends SchemaDefinition<any, boolean>>(
  db: GenericDatabaseReader<DataModelFromSchemaDefinition<Schema>>,
  schema: Schema,
): ReflectDatabaseReader<Schema> {
  return stream(db, schema);
}

<<<<<<< HEAD
//
// Helper functions
//

const DEFAULT_TARGET_MAX_ROWS = 100;
=======
export class PaginatorDatabaseReader<DataModel extends GenericDataModel>
  implements GenericDatabaseReader<DataModel>
{
  // TODO: support system tables
  public system: any = null;

  constructor(
    public db: GenericDatabaseReader<DataModel>,
    public schema: SchemaDefinition<any, boolean>,
  ) {}

  query<TableName extends TableNamesInDataModel<DataModel>>(
    tableName: TableName,
  ): PaginatorQueryInitializer<DataModel, TableName> {
    return new PaginatorQueryInitializer(this, tableName);
  }
  get(_id: any): any {
    throw new Error("get() not supported for `paginator`");
  }
  normalizeId(_tableName: any, _id: any): any {
    throw new Error("normalizeId() not supported for `paginator`.");
  }
}

export class PaginatorQueryInitializer<
  DataModel extends GenericDataModel,
  T extends TableNamesInDataModel<DataModel>,
> implements QueryInitializer<NamedTableInfo<DataModel, T>>
{
  constructor(
    public parent: PaginatorDatabaseReader<DataModel>,
    public table: T,
  ) {}
  fullTableScan(): PaginatorQuery<DataModel, T> {
    return this.withIndex("by_creation_time");
  }
  withIndex<IndexName extends IndexNames<NamedTableInfo<DataModel, T>>>(
    indexName: IndexName,
    indexRange?: (
      q: IndexRangeBuilder<
        DocumentByInfo<NamedTableInfo<DataModel, T>>,
        NamedIndex<NamedTableInfo<DataModel, T>, IndexName>
      >,
    ) => IndexRange,
  ): PaginatorQuery<DataModel, T> {
    const indexFields = getIndexFields<DataModel, T>({
      table: this.table,
      index: indexName,
      schema: this.parent.schema,
    });
    const q = new PaginatorIndexRange(indexFields);
    if (indexRange) {
      indexRange(q as any);
    }
    return new PaginatorQuery(this, indexName, q);
  }
  withSearchIndex(_indexName: any, _searchFilter: any): any {
    throw new Error("Cannot paginate withSearchIndex");
  }
  order(order: "asc" | "desc"): OrderedPaginatorQuery<DataModel, T> {
    return this.fullTableScan().order(order);
  }
  paginate(
    opts: PaginationOptions & { endCursor?: string | null },
  ): Promise<PaginationResult<DocumentByInfo<NamedTableInfo<DataModel, T>>>> {
    return this.fullTableScan().paginate(opts);
  }
  filter(_predicate: any): any {
    throw new Error(
      ".filter() not supported for `paginator`. Filter the returned `page` instead.",
    );
  }
  collect(): any {
    throw new Error(
      ".collect() not supported for `paginator`. Use .paginate() instead.",
    );
  }
  first(): any {
    throw new Error(
      ".first() not supported for `paginator`. Use .paginate() instead.",
    );
  }
  unique(): any {
    throw new Error(
      ".unique() not supported for `paginator`. Use .paginate() instead.",
    );
  }
  take(_n: number): any {
    throw new Error(
      ".take() not supported for `paginator`. Use .paginate() instead.",
    );
  }
  [Symbol.asyncIterator](): any {
    throw new Error(
      "[Symbol.asyncIterator]() not supported for `paginator`. Use .paginate() instead.",
    );
  }
}

export class PaginatorQuery<
  DataModel extends GenericDataModel,
  T extends TableNamesInDataModel<DataModel>,
> implements Query<NamedTableInfo<DataModel, T>>
{
  constructor(
    public parent: PaginatorQueryInitializer<DataModel, T>,
    public index: IndexNames<NamedTableInfo<DataModel, T>>,
    public q: PaginatorIndexRange,
  ) {}
  order(order: "asc" | "desc") {
    return new OrderedPaginatorQuery(this, order);
  }
  paginate(
    opts: PaginationOptions & { endCursor?: string | null },
  ): Promise<PaginationResult<DocumentByInfo<NamedTableInfo<DataModel, T>>>> {
    return this.order("asc").paginate(opts);
  }
  filter(_predicate: any): this {
    throw new Error(
      ".filter() not supported for `paginator`. Filter the returned `page` instead.",
    );
  }
  collect(): any {
    throw new Error(
      ".collect() not supported for `paginator`. Use .paginate() instead.",
    );
  }
  first(): any {
    throw new Error(
      ".first() not supported for `paginator`. Use .paginate() instead.",
    );
  }
  unique(): any {
    throw new Error(
      ".unique() not supported for `paginator`. Use .paginate() instead.",
    );
  }
  take(_n: number): any {
    throw new Error(
      ".take() not supported for `paginator`. Use .paginate() instead.",
    );
  }
  [Symbol.asyncIterator](): any {
    throw new Error(
      "[Symbol.asyncIterator]() not supported for `paginator`. Use .paginate() instead.",
    );
  }
}

export class OrderedPaginatorQuery<
  DataModel extends GenericDataModel,
  T extends TableNamesInDataModel<DataModel>,
> implements OrderedQuery<NamedTableInfo<DataModel, T>>
{
  public startIndexKey: IndexKey | undefined;
  public startInclusive: boolean;
  public endIndexKey: IndexKey | undefined;
  public endInclusive: boolean;
  constructor(
    public parent: PaginatorQuery<DataModel, T>,
    public order: "asc" | "desc",
  ) {
    this.startIndexKey =
      order === "asc"
        ? parent.q.lowerBoundIndexKey
        : parent.q.upperBoundIndexKey;
    this.endIndexKey =
      order === "asc"
        ? parent.q.upperBoundIndexKey
        : parent.q.lowerBoundIndexKey;
    this.startInclusive =
      order === "asc"
        ? parent.q.lowerBoundInclusive
        : parent.q.upperBoundInclusive;
    this.endInclusive =
      order === "asc"
        ? parent.q.upperBoundInclusive
        : parent.q.lowerBoundInclusive;
  }
  async paginate(
    opts: PaginationOptions & { endCursor?: string | null },
  ): Promise<PaginationResult<DocumentByName<DataModel, T>>> {
    if (opts.cursor === END_CURSOR) {
      return {
        page: [],
        isDone: true,
        continueCursor: END_CURSOR,
      };
    }
    const schema = this.parent.parent.parent.schema;
    let startIndexKey = this.startIndexKey;
    let startInclusive = this.startInclusive;
    if (opts.cursor !== null) {
      startIndexKey = jsonToConvex(JSON.parse(opts.cursor)) as IndexKey;
      startInclusive = false;
    }
    let endIndexKey = this.endIndexKey;
    let endInclusive = this.endInclusive;
    let absoluteMaxRows: number | undefined = opts.numItems;
    if (opts.endCursor) {
      absoluteMaxRows = undefined;
      if (opts.endCursor !== END_CURSOR) {
        endIndexKey = jsonToConvex(JSON.parse(opts.endCursor)) as IndexKey;
        endInclusive = true;
      }
    }
    const { page, hasMore, indexKeys } = await getPage(
      { db: this.parent.parent.parent.db },
      {
        table: this.parent.parent.table,
        startIndexKey,
        startInclusive,
        endIndexKey,
        endInclusive,
        targetMaxRows: opts.numItems,
        absoluteMaxRows,
        order: this.order,
        index: this.parent.index,
        schema,
        indexFields: this.parent.q.indexFields,
      },
    );
    let continueCursor = END_CURSOR;
    let isDone = !hasMore;
    if (opts.endCursor && opts.endCursor !== END_CURSOR) {
      continueCursor = opts.endCursor;
      isDone = false;
    } else if (indexKeys.length > 0 && hasMore) {
      continueCursor = JSON.stringify(
        convexToJson(indexKeys[indexKeys.length - 1] as Value),
      );
    }
    return {
      page,
      isDone,
      continueCursor,
    };
  }
  filter(_predicate: any): any {
    throw new Error(
      ".filter() not supported for `paginator`. Filter the returned `page` instead.",
    );
  }
  collect(): any {
    throw new Error(
      ".collect() not supported for `paginator`. Use .paginate() instead.",
    );
  }
  first(): any {
    throw new Error(
      ".first() not supported for `paginator`. Use .paginate() instead.",
    );
  }
  unique(): any {
    throw new Error(
      ".unique() not supported for `paginator`. Use .paginate() instead.",
    );
  }
  take(_n: number): any {
    throw new Error(
      ".take() not supported for `paginator`. Use .paginate() instead.",
    );
  }
  [Symbol.asyncIterator](): any {
    throw new Error(
      "[Symbol.asyncIterator]() not supported for `paginator`. Use .paginate() instead.",
    );
  }
}

class PaginatorIndexRange {
  private hasSuffix = false;
  public lowerBoundIndexKey: IndexKey | undefined = undefined;
  public lowerBoundInclusive: boolean = true;
  public upperBoundIndexKey: IndexKey | undefined = undefined;
  public upperBoundInclusive: boolean = true;
  constructor(public indexFields: string[]) {}
  eq(field: string, value: Value) {
    if (!this.canLowerBound(field) || !this.canUpperBound(field)) {
      throw new Error(`Cannot use eq on field '${field}'`);
    }
    this.lowerBoundIndexKey = this.lowerBoundIndexKey ?? [];
    this.lowerBoundIndexKey.push(value);
    this.upperBoundIndexKey = this.upperBoundIndexKey ?? [];
    this.upperBoundIndexKey.push(value);
    return this;
  }
  lt(field: string, value: Value) {
    if (!this.canUpperBound(field)) {
      throw new Error(`Cannot use lt on field '${field}'`);
    }
    this.upperBoundIndexKey = this.upperBoundIndexKey ?? [];
    this.upperBoundIndexKey.push(value);
    this.upperBoundInclusive = false;
    this.hasSuffix = true;
    return this;
  }
  lte(field: string, value: Value) {
    if (!this.canUpperBound(field)) {
      throw new Error(`Cannot use lte on field '${field}'`);
    }
    this.upperBoundIndexKey = this.upperBoundIndexKey ?? [];
    this.upperBoundIndexKey.push(value);
    this.hasSuffix = true;
    return this;
  }
  gt(field: string, value: Value) {
    if (!this.canLowerBound(field)) {
      throw new Error(`Cannot use gt on field '${field}'`);
    }
    this.lowerBoundIndexKey = this.lowerBoundIndexKey ?? [];
    this.lowerBoundIndexKey.push(value);
    this.lowerBoundInclusive = false;
    this.hasSuffix = true;
    return this;
  }
  gte(field: string, value: Value) {
    if (!this.canLowerBound(field)) {
      throw new Error(`Cannot use gte on field '${field}'`);
    }
    this.lowerBoundIndexKey = this.lowerBoundIndexKey ?? [];
    this.lowerBoundIndexKey.push(value);
    this.hasSuffix = true;
    return this;
  }
  private canLowerBound(field: string) {
    const currentLowerBoundLength = this.lowerBoundIndexKey?.length ?? 0;
    const currentUpperBoundLength = this.upperBoundIndexKey?.length ?? 0;
    if (currentLowerBoundLength > currentUpperBoundLength) {
      // Already have a lower bound.
      return false;
    }
    if (currentLowerBoundLength === currentUpperBoundLength && this.hasSuffix) {
      // Already have a lower bound and an upper bound.
      return false;
    }
    return (
      currentLowerBoundLength < this.indexFields.length &&
      this.indexFields[currentLowerBoundLength] === field
    );
  }
  private canUpperBound(field: string) {
    const currentLowerBoundLength = this.lowerBoundIndexKey?.length ?? 0;
    const currentUpperBoundLength = this.upperBoundIndexKey?.length ?? 0;
    if (currentUpperBoundLength > currentLowerBoundLength) {
      // Already have an upper bound.
      return false;
    }
    if (currentLowerBoundLength === currentUpperBoundLength && this.hasSuffix) {
      // Already have a lower bound and an upper bound.
      return false;
    }
    return (
      currentUpperBoundLength < this.indexFields.length &&
      this.indexFields[currentUpperBoundLength] === field
    );
  }
}
>>>>>>> e812a4b5
<|MERGE_RESOLUTION|>--- conflicted
+++ resolved
@@ -197,369 +197,8 @@
   return stream(db, schema);
 }
 
-<<<<<<< HEAD
 //
 // Helper functions
 //
 
-const DEFAULT_TARGET_MAX_ROWS = 100;
-=======
-export class PaginatorDatabaseReader<DataModel extends GenericDataModel>
-  implements GenericDatabaseReader<DataModel>
-{
-  // TODO: support system tables
-  public system: any = null;
-
-  constructor(
-    public db: GenericDatabaseReader<DataModel>,
-    public schema: SchemaDefinition<any, boolean>,
-  ) {}
-
-  query<TableName extends TableNamesInDataModel<DataModel>>(
-    tableName: TableName,
-  ): PaginatorQueryInitializer<DataModel, TableName> {
-    return new PaginatorQueryInitializer(this, tableName);
-  }
-  get(_id: any): any {
-    throw new Error("get() not supported for `paginator`");
-  }
-  normalizeId(_tableName: any, _id: any): any {
-    throw new Error("normalizeId() not supported for `paginator`.");
-  }
-}
-
-export class PaginatorQueryInitializer<
-  DataModel extends GenericDataModel,
-  T extends TableNamesInDataModel<DataModel>,
-> implements QueryInitializer<NamedTableInfo<DataModel, T>>
-{
-  constructor(
-    public parent: PaginatorDatabaseReader<DataModel>,
-    public table: T,
-  ) {}
-  fullTableScan(): PaginatorQuery<DataModel, T> {
-    return this.withIndex("by_creation_time");
-  }
-  withIndex<IndexName extends IndexNames<NamedTableInfo<DataModel, T>>>(
-    indexName: IndexName,
-    indexRange?: (
-      q: IndexRangeBuilder<
-        DocumentByInfo<NamedTableInfo<DataModel, T>>,
-        NamedIndex<NamedTableInfo<DataModel, T>, IndexName>
-      >,
-    ) => IndexRange,
-  ): PaginatorQuery<DataModel, T> {
-    const indexFields = getIndexFields<DataModel, T>({
-      table: this.table,
-      index: indexName,
-      schema: this.parent.schema,
-    });
-    const q = new PaginatorIndexRange(indexFields);
-    if (indexRange) {
-      indexRange(q as any);
-    }
-    return new PaginatorQuery(this, indexName, q);
-  }
-  withSearchIndex(_indexName: any, _searchFilter: any): any {
-    throw new Error("Cannot paginate withSearchIndex");
-  }
-  order(order: "asc" | "desc"): OrderedPaginatorQuery<DataModel, T> {
-    return this.fullTableScan().order(order);
-  }
-  paginate(
-    opts: PaginationOptions & { endCursor?: string | null },
-  ): Promise<PaginationResult<DocumentByInfo<NamedTableInfo<DataModel, T>>>> {
-    return this.fullTableScan().paginate(opts);
-  }
-  filter(_predicate: any): any {
-    throw new Error(
-      ".filter() not supported for `paginator`. Filter the returned `page` instead.",
-    );
-  }
-  collect(): any {
-    throw new Error(
-      ".collect() not supported for `paginator`. Use .paginate() instead.",
-    );
-  }
-  first(): any {
-    throw new Error(
-      ".first() not supported for `paginator`. Use .paginate() instead.",
-    );
-  }
-  unique(): any {
-    throw new Error(
-      ".unique() not supported for `paginator`. Use .paginate() instead.",
-    );
-  }
-  take(_n: number): any {
-    throw new Error(
-      ".take() not supported for `paginator`. Use .paginate() instead.",
-    );
-  }
-  [Symbol.asyncIterator](): any {
-    throw new Error(
-      "[Symbol.asyncIterator]() not supported for `paginator`. Use .paginate() instead.",
-    );
-  }
-}
-
-export class PaginatorQuery<
-  DataModel extends GenericDataModel,
-  T extends TableNamesInDataModel<DataModel>,
-> implements Query<NamedTableInfo<DataModel, T>>
-{
-  constructor(
-    public parent: PaginatorQueryInitializer<DataModel, T>,
-    public index: IndexNames<NamedTableInfo<DataModel, T>>,
-    public q: PaginatorIndexRange,
-  ) {}
-  order(order: "asc" | "desc") {
-    return new OrderedPaginatorQuery(this, order);
-  }
-  paginate(
-    opts: PaginationOptions & { endCursor?: string | null },
-  ): Promise<PaginationResult<DocumentByInfo<NamedTableInfo<DataModel, T>>>> {
-    return this.order("asc").paginate(opts);
-  }
-  filter(_predicate: any): this {
-    throw new Error(
-      ".filter() not supported for `paginator`. Filter the returned `page` instead.",
-    );
-  }
-  collect(): any {
-    throw new Error(
-      ".collect() not supported for `paginator`. Use .paginate() instead.",
-    );
-  }
-  first(): any {
-    throw new Error(
-      ".first() not supported for `paginator`. Use .paginate() instead.",
-    );
-  }
-  unique(): any {
-    throw new Error(
-      ".unique() not supported for `paginator`. Use .paginate() instead.",
-    );
-  }
-  take(_n: number): any {
-    throw new Error(
-      ".take() not supported for `paginator`. Use .paginate() instead.",
-    );
-  }
-  [Symbol.asyncIterator](): any {
-    throw new Error(
-      "[Symbol.asyncIterator]() not supported for `paginator`. Use .paginate() instead.",
-    );
-  }
-}
-
-export class OrderedPaginatorQuery<
-  DataModel extends GenericDataModel,
-  T extends TableNamesInDataModel<DataModel>,
-> implements OrderedQuery<NamedTableInfo<DataModel, T>>
-{
-  public startIndexKey: IndexKey | undefined;
-  public startInclusive: boolean;
-  public endIndexKey: IndexKey | undefined;
-  public endInclusive: boolean;
-  constructor(
-    public parent: PaginatorQuery<DataModel, T>,
-    public order: "asc" | "desc",
-  ) {
-    this.startIndexKey =
-      order === "asc"
-        ? parent.q.lowerBoundIndexKey
-        : parent.q.upperBoundIndexKey;
-    this.endIndexKey =
-      order === "asc"
-        ? parent.q.upperBoundIndexKey
-        : parent.q.lowerBoundIndexKey;
-    this.startInclusive =
-      order === "asc"
-        ? parent.q.lowerBoundInclusive
-        : parent.q.upperBoundInclusive;
-    this.endInclusive =
-      order === "asc"
-        ? parent.q.upperBoundInclusive
-        : parent.q.lowerBoundInclusive;
-  }
-  async paginate(
-    opts: PaginationOptions & { endCursor?: string | null },
-  ): Promise<PaginationResult<DocumentByName<DataModel, T>>> {
-    if (opts.cursor === END_CURSOR) {
-      return {
-        page: [],
-        isDone: true,
-        continueCursor: END_CURSOR,
-      };
-    }
-    const schema = this.parent.parent.parent.schema;
-    let startIndexKey = this.startIndexKey;
-    let startInclusive = this.startInclusive;
-    if (opts.cursor !== null) {
-      startIndexKey = jsonToConvex(JSON.parse(opts.cursor)) as IndexKey;
-      startInclusive = false;
-    }
-    let endIndexKey = this.endIndexKey;
-    let endInclusive = this.endInclusive;
-    let absoluteMaxRows: number | undefined = opts.numItems;
-    if (opts.endCursor) {
-      absoluteMaxRows = undefined;
-      if (opts.endCursor !== END_CURSOR) {
-        endIndexKey = jsonToConvex(JSON.parse(opts.endCursor)) as IndexKey;
-        endInclusive = true;
-      }
-    }
-    const { page, hasMore, indexKeys } = await getPage(
-      { db: this.parent.parent.parent.db },
-      {
-        table: this.parent.parent.table,
-        startIndexKey,
-        startInclusive,
-        endIndexKey,
-        endInclusive,
-        targetMaxRows: opts.numItems,
-        absoluteMaxRows,
-        order: this.order,
-        index: this.parent.index,
-        schema,
-        indexFields: this.parent.q.indexFields,
-      },
-    );
-    let continueCursor = END_CURSOR;
-    let isDone = !hasMore;
-    if (opts.endCursor && opts.endCursor !== END_CURSOR) {
-      continueCursor = opts.endCursor;
-      isDone = false;
-    } else if (indexKeys.length > 0 && hasMore) {
-      continueCursor = JSON.stringify(
-        convexToJson(indexKeys[indexKeys.length - 1] as Value),
-      );
-    }
-    return {
-      page,
-      isDone,
-      continueCursor,
-    };
-  }
-  filter(_predicate: any): any {
-    throw new Error(
-      ".filter() not supported for `paginator`. Filter the returned `page` instead.",
-    );
-  }
-  collect(): any {
-    throw new Error(
-      ".collect() not supported for `paginator`. Use .paginate() instead.",
-    );
-  }
-  first(): any {
-    throw new Error(
-      ".first() not supported for `paginator`. Use .paginate() instead.",
-    );
-  }
-  unique(): any {
-    throw new Error(
-      ".unique() not supported for `paginator`. Use .paginate() instead.",
-    );
-  }
-  take(_n: number): any {
-    throw new Error(
-      ".take() not supported for `paginator`. Use .paginate() instead.",
-    );
-  }
-  [Symbol.asyncIterator](): any {
-    throw new Error(
-      "[Symbol.asyncIterator]() not supported for `paginator`. Use .paginate() instead.",
-    );
-  }
-}
-
-class PaginatorIndexRange {
-  private hasSuffix = false;
-  public lowerBoundIndexKey: IndexKey | undefined = undefined;
-  public lowerBoundInclusive: boolean = true;
-  public upperBoundIndexKey: IndexKey | undefined = undefined;
-  public upperBoundInclusive: boolean = true;
-  constructor(public indexFields: string[]) {}
-  eq(field: string, value: Value) {
-    if (!this.canLowerBound(field) || !this.canUpperBound(field)) {
-      throw new Error(`Cannot use eq on field '${field}'`);
-    }
-    this.lowerBoundIndexKey = this.lowerBoundIndexKey ?? [];
-    this.lowerBoundIndexKey.push(value);
-    this.upperBoundIndexKey = this.upperBoundIndexKey ?? [];
-    this.upperBoundIndexKey.push(value);
-    return this;
-  }
-  lt(field: string, value: Value) {
-    if (!this.canUpperBound(field)) {
-      throw new Error(`Cannot use lt on field '${field}'`);
-    }
-    this.upperBoundIndexKey = this.upperBoundIndexKey ?? [];
-    this.upperBoundIndexKey.push(value);
-    this.upperBoundInclusive = false;
-    this.hasSuffix = true;
-    return this;
-  }
-  lte(field: string, value: Value) {
-    if (!this.canUpperBound(field)) {
-      throw new Error(`Cannot use lte on field '${field}'`);
-    }
-    this.upperBoundIndexKey = this.upperBoundIndexKey ?? [];
-    this.upperBoundIndexKey.push(value);
-    this.hasSuffix = true;
-    return this;
-  }
-  gt(field: string, value: Value) {
-    if (!this.canLowerBound(field)) {
-      throw new Error(`Cannot use gt on field '${field}'`);
-    }
-    this.lowerBoundIndexKey = this.lowerBoundIndexKey ?? [];
-    this.lowerBoundIndexKey.push(value);
-    this.lowerBoundInclusive = false;
-    this.hasSuffix = true;
-    return this;
-  }
-  gte(field: string, value: Value) {
-    if (!this.canLowerBound(field)) {
-      throw new Error(`Cannot use gte on field '${field}'`);
-    }
-    this.lowerBoundIndexKey = this.lowerBoundIndexKey ?? [];
-    this.lowerBoundIndexKey.push(value);
-    this.hasSuffix = true;
-    return this;
-  }
-  private canLowerBound(field: string) {
-    const currentLowerBoundLength = this.lowerBoundIndexKey?.length ?? 0;
-    const currentUpperBoundLength = this.upperBoundIndexKey?.length ?? 0;
-    if (currentLowerBoundLength > currentUpperBoundLength) {
-      // Already have a lower bound.
-      return false;
-    }
-    if (currentLowerBoundLength === currentUpperBoundLength && this.hasSuffix) {
-      // Already have a lower bound and an upper bound.
-      return false;
-    }
-    return (
-      currentLowerBoundLength < this.indexFields.length &&
-      this.indexFields[currentLowerBoundLength] === field
-    );
-  }
-  private canUpperBound(field: string) {
-    const currentLowerBoundLength = this.lowerBoundIndexKey?.length ?? 0;
-    const currentUpperBoundLength = this.upperBoundIndexKey?.length ?? 0;
-    if (currentUpperBoundLength > currentLowerBoundLength) {
-      // Already have an upper bound.
-      return false;
-    }
-    if (currentLowerBoundLength === currentUpperBoundLength && this.hasSuffix) {
-      // Already have a lower bound and an upper bound.
-      return false;
-    }
-    return (
-      currentUpperBoundLength < this.indexFields.length &&
-      this.indexFields[currentUpperBoundLength] === field
-    );
-  }
-}
->>>>>>> e812a4b5
+const DEFAULT_TARGET_MAX_ROWS = 100;